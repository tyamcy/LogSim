"""Record and display output signals.

Used in the Logic Simulator project to record and display specified output
signals.

Classes
-------
Monitors - records and displays specified output signals.

"""
import collections

from typing import List, Union
from names import Names
from devices import Devices
from network import Network


class Monitors:

    """Record and display output signals.

    This class contains functions for recording and displaying the signal state
    of outputs specified by their device and port IDs.

    Parameters
    ----------
    names: instance of the names.Names() class.
    devices: instance of the devices.Devices() class.
    network: instance of the network.Network() class.

    Public methods
    --------------
    make_monitor(self, device_id, port_id): Sets a specified monitor on the
                                              specified output.

    remove_monitor_by_port(self, device_id, port_id): Removes a monitor from the
                                                specified output by its port.

    remove_monitor_by_identifier(self, device_id, identifier): Removes a monitor from the
                                                specified output by its identifier (alias).

    get_monitor_signal(self, device_id, port_id): Returns the signal level of
                                                    the specified monitor.

    record_signals(self): Records the current signal level of all monitors.

    get_signal_names(self): Returns two lists of signal names: monitored and
                            not monitored.

    reset_monitors(self): Clears the memory of all monitors.

    get_margin(self): Returns the length of the longest monitor's name.

    display_signals(self): Displays signal trace(s) in the text console.
    """

    def __init__(self, names: Names, devices: Devices, network: Network):
        """Initialise the monitors dictionary and monitor errors."""
        self.names = names
        self.network = network
        self.devices = devices

        # signals_dictionary stores
        # {(device_id, port_id): [signal_list]}
        self.signals_dictionary = dict()

        # identifier_to_port stores
        # {(device_id, port_id): {identifier}}
        self.port_to_identifier = collections.defaultdict(set)

        # port_to_identifier stores
        # {identifier: (device_id, port_id)}
        self.identifier_to_port = collections.OrderedDict()

        [self.NO_ERROR, self.MONITOR_IDENTIFIER_PRESENT, self.MONITOR_DEVICE_ABSENT, self.MONITOR_PORT_ABSENT] = (
            self.names.unique_error_codes(4))

    def make_monitor(self, device_id: int, port_id: Union[int, None],
                     identifier: str, cycles_completed: int = 0) -> int:
        """Add the specified signal to the monitors dictionary.

        Return NO_ERROR if successful, or the corresponding error if not.
        """
        monitor_device = self.devices.get_device(device_id)
        if monitor_device is None:
            return self.MONITOR_DEVICE_ABSENT
        elif port_id not in monitor_device.outputs and port_id not in monitor_device.inputs:
            return self.MONITOR_PORT_ABSENT
        elif identifier in self.identifier_to_port:
            return self.MONITOR_IDENTIFIER_PRESENT
        else:
            # If n simulation cycles have been completed before making this
            # monitor, then initialise the signal trace with an n-length list
            # of BLANK signals. Otherwise, initialise the trace with an empty
            # list.
            if (device_id, port_id) not in self.signals_dictionary:
                self.signals_dictionary[(device_id, port_id)] = [
                    self.devices.BLANK] * cycles_completed

            self.port_to_identifier[(device_id, port_id)].add(identifier)
            self.identifier_to_port[identifier] = (device_id, port_id)
            return self.NO_ERROR

    def remove_monitor_by_port(self, device_id: int, port_id: Union[int, None]) -> bool:
        """Remove the specified signal from the signals, identifier_to_port and port_to_identifier dictionary by port.

        Return True if successful.
        """
        if ((device_id, port_id) not in self.signals_dictionary
                or (device_id, port_id) not in self.port_to_identifier):
            return False
        else:
            del self.signals_dictionary[(device_id, port_id)]
            del self.port_to_identifier[(device_id, port_id)]
            for identifier, port in self.identifier_to_port.copy().items():
                if port == (device_id, port_id):
                    del self.identifier_to_port[identifier]
            return True

    def remove_monitor_by_identifier(self, identifier: str) -> bool:
        """Remove the specified signal from the signals, identifier_to_port and port_to_identifier dictionary by
        identifier.

        Return True if successful.
        """
        if identifier not in self.identifier_to_port:
            return False
        else:
            del self.identifier_to_port[identifier]
            for port, identifier_set in self.port_to_identifier.copy().items():
                if identifier in identifier_set:
                    if len(identifier_set) == 1:  # only one identifier associated to the port
                        del self.signals_dictionary[port]
                        del self.port_to_identifier[port]
                    else:
                        self.port_to_identifier[port].remove(identifier)
            return True

    def get_monitor_signal(self, device_id: int, port_id: int) -> Union[int, None]:
        """Return the signal level of the specified monitor.

        If the monitor does not exist, return None.
        """
        device = self.devices.get_device(device_id)
        if (device_id, port_id) in self.signals_dictionary:
            if port_id in device.outputs:  # if output
                return self.network.get_output_signal(device_id, port_id)
            else:  # if input
                return self.network.get_input_signal(device_id, port_id)
        else:
            return None

    def record_signals(self) -> None:
        """Record the current signal level for every monitor.

        This function is called at every simulation cycle.
        """
        for device_id, port_id in self.signals_dictionary:
            signal_level = self.get_monitor_signal(device_id, port_id)
            self.signals_dictionary[(device_id,
                                     port_id)].append(signal_level)

    def get_signal_names(self) -> List[List[int]]:
        """Return two signal name lists: monitored and not monitored."""
        non_monitored_signal_list = []
        monitored_signal_list = []
        for device_id, port_id in self.signals_dictionary:
            monitor_name = self.devices.get_signal_name(device_id, port_id)
            monitored_signal_list.append(monitor_name)

        for device_id in self.devices.find_devices():
            device = self.devices.get_device(device_id)
            for port_id in device.outputs:
                if (device_id, port_id) not in self.signals_dictionary:
                    signal_name = self.devices.get_signal_name(device_id,
                                                               port_id)
                    non_monitored_signal_list.append(signal_name)

        return [monitored_signal_list, non_monitored_signal_list]

    def reset_monitors(self) -> None:
        """Clear the memory of all the monitors.

        The list of stored signal levels for each monitor is deleted.
        """
        for device_id, port_id in self.signals_dictionary:
            self.signals_dictionary[(device_id, port_id)] = []

    def get_margin(self) -> Union[int, None]:
        """Return the length of the longest monitor's name.

        Return None if no signals are being monitored. This is useful for
        finding out how much space to leave after each monitor's name before
        starting to draw the signal trace.
        """
        length_list = []  # for storing name lengths
        for device_id, port_id in self.signals_dictionary:
            monitor_name_set = self.port_to_identifier[(device_id, port_id)]
            for monitor_name in monitor_name_set:
                name_length = len(monitor_name)
                length_list.append(name_length)
        if length_list:  # if the list is not empty
            return max(length_list)
        else:
            return None

    def display_signals(self) -> None:
        """Display the signal trace(s) in the text console."""
        margin = self.get_margin()

        for identifier, (device_id, port_id) in self.identifier_to_port.items():
            name_length = len(identifier)
            signal_list = self.signals_dictionary[(device_id, port_id)]
            print(identifier + (margin - name_length) * " ", end=": ")
            for signal in signal_list:
                if signal == self.devices.HIGH:
                    print("-", end="")
                if signal == self.devices.LOW:
                    print("_", end="")
                if signal == self.devices.RISING:
                    print("/", end="")
                if signal == self.devices.FALLING:
                    print("\\", end="")
                if signal == self.devices.BLANK:
                    print(" ", end="")
            print("\n", end="")

    def fetch_identifier_to_device_port_name(self) -> dict:
        """Fetch device name and port name from a given identifier."""
        # {identifier: (device_name, port_name)}
        identifier_to_device_port_name = {}
        for identifier, (device_id, port_id) in self.identifier_to_port.items():
            device_name = self.names.get_name_string(device_id) if device_id else None
            port_name = self.names.get_name_string(port_id) if port_id else None
            identifier_to_device_port_name[identifier] = (device_name, port_name)
        return identifier_to_device_port_name

    def get_all_monitor_signal(self) -> dict:
        """Fetch all the signal levels from all monitors."""
<<<<<<< HEAD
        return self.signals_dictionary

    def get_identifier(self, device_id: int, port_id: Union[int, None]) -> str:
        """Get identifier string from device id and port id"""
        return self.port_to_identifier[(device_id, port_id)]
    
    def get_all_identifiers(self) -> List[str]:
        """Fetch all identifiers"""
        return self.identifier_to_port.keys()
=======
        return self.signals_dictionary
>>>>>>> cb083b98
<|MERGE_RESOLUTION|>--- conflicted
+++ resolved
@@ -228,6 +228,7 @@
 
     def fetch_identifier_to_device_port_name(self) -> dict:
         """Fetch device name and port name from a given identifier."""
+        """Fetch device name and port name from a given identifier."""
         # {identifier: (device_name, port_name)}
         identifier_to_device_port_name = {}
         for identifier, (device_id, port_id) in self.identifier_to_port.items():
@@ -238,7 +239,6 @@
 
     def get_all_monitor_signal(self) -> dict:
         """Fetch all the signal levels from all monitors."""
-<<<<<<< HEAD
         return self.signals_dictionary
 
     def get_identifier(self, device_id: int, port_id: Union[int, None]) -> str:
@@ -247,7 +247,4 @@
     
     def get_all_identifiers(self) -> List[str]:
         """Fetch all identifiers"""
-        return self.identifier_to_port.keys()
-=======
-        return self.signals_dictionary
->>>>>>> cb083b98
+        return self.identifier_to_port.keys()